--- conflicted
+++ resolved
@@ -1,1067 +1,550 @@
-<<<<<<< HEAD
-<!DOCTYPE html>
-<html lang="en">
-  <head>
-    <meta charset="UTF-8" />
-    <meta name="viewport" content="width=device-width, initial-scale=1.0" />
-    <title>Sukus Print Service</title>
-    <link
-      href="https://fonts.googleapis.com/css2?family=Poppins:wght@300;400;500;600&display=swap"
-      rel="stylesheet"
-    />
-    <style>
-      :root {
-        --primary-color: #4a69bd;
-        --secondary-color: #1e90ff;
-        --background-light: #f5f6fa;
-        --text-dark: #2f3542;
-        --border-color: #ced6e0;
-        --success-color: #2ecc71;
-        --error-color: #e74c3c;
-        --transition-speed: 0.3s;
-      }
-
-      * {
-        margin: 0;
-        padding: 0;
-        box-sizing: border-box;
-      }
-
-      body {
-        font-family: 'Poppins', sans-serif;
-        background-color: var(--background-light);
-        color: var(--text-dark);
-        line-height: 1.6;
-        display: flex;
-        justify-content: center;
-        align-items: center;
-        min-height: 100vh;
-        padding: 20px;
-      }
-
-      .print-service-container {
-        background-color: white;
-        border-radius: 16px;
-        box-shadow: 0 15px 35px rgba(50, 50, 93, 0.1),
-          0 5px 15px rgba(0, 0, 0, 0.07);
-        width: 100%;
-        max-width: 500px;
-        padding: 40px;
-        animation: fadeIn 0.5s ease-out;
-      }
-
-      .print-service-title {
-        text-align: center;
-        color: var(--primary-color);
-        margin-bottom: 30px;
-        font-size: 2.2rem;
-        font-weight: 600;
-        position: relative;
-      }
-
-      .print-service-title::after {
-        content: '';
-        position: absolute;
-        width: 80px;
-        height: 4px;
-        background-color: var(--secondary-color);
-        bottom: -10px;
-        left: 50%;
-        transform: translateX(-50%);
-        border-radius: 2px;
-      }
-
-      .form-group {
-        margin-bottom: 20px;
-      }
-
-      .form-label {
-        display: block;
-        margin-bottom: 8px;
-        font-weight: 500;
-        color: var(--text-dark);
-      }
-
-      .form-input {
-        width: 100%;
-        padding: 12px 15px;
-        border: 2px solid var(--border-color);
-        border-radius: 8px;
-        font-size: 1rem;
-        transition: all var(--transition-speed) ease;
-        appearance: none;
-        background-color: white;
-      }
-
-      .form-input:focus {
-        outline: none;
-        border-color: var(--primary-color);
-        box-shadow: 0 0 0 3px rgba(74, 105, 189, 0.2);
-      }
-
-      .form-file {
-        position: relative;
-        overflow: hidden;
-      }
-
-      .form-file input[type='file'] {
-        position: absolute;
-        top: 0;
-        left: 0;
-        width: 100%;
-        height: 100%;
-        opacity: 0;
-        cursor: pointer;
-      }
-
-      .file-custom-text {
-        display: block;
-        background-color: var(--background-light);
-        padding: 12px 15px;
-        border-radius: 8px;
-        text-align: center;
-        color: var(--text-dark);
-        border: 2px dashed var(--border-color);
-        transition: all var(--transition-speed) ease;
-      }
-
-      .form-file:hover .file-custom-text {
-        background-color: rgba(74, 105, 189, 0.05);
-        border-color: var(--primary-color);
-      }
-
-      .submit-btn {
-        width: 100%;
-        padding: 15px;
-        background-color: var(--primary-color);
-        color: white;
-        border: none;
-        border-radius: 10px;
-        font-size: 1.1rem;
-        font-weight: 500;
-        cursor: pointer;
-        transition: all var(--transition-speed) ease;
-        box-shadow: 0 4px 6px rgba(50, 50, 93, 0.11),
-          0 1px 3px rgba(0, 0, 0, 0.08);
-      }
-
-      .submit-btn:hover {
-        background-color: #3742fa;
-        transform: translateY(-2px);
-        box-shadow: 0 7px 14px rgba(50, 50, 93, 0.1),
-          0 3px 6px rgba(0, 0, 0, 0.08);
-      }
-
-      .status-message {
-        margin-top: 20px;
-        padding: 12px 15px;
-        border-radius: 8px;
-        text-align: center;
-        font-weight: 500;
-        opacity: 0;
-        transform: translateY(-10px);
-        transition: all var(--transition-speed) ease;
-      }
-
-      .status-success {
-        background-color: rgba(46, 204, 113, 0.1);
-        color: var(--success-color);
-        border: 1px solid rgba(46, 204, 113, 0.3);
-        opacity: 1;
-        transform: translateY(0);
-      }
-
-      .status-error {
-        background-color: rgba(231, 76, 60, 0.1);
-        color: var(--error-color);
-        border: 1px solid rgba(231, 76, 60, 0.3);
-        opacity: 1;
-        transform: translateY(0);
-      }
-
-      .advanced-options {
-        background-color: var(--background-light);
-        border-radius: 8px;
-        padding: 20px;
-        margin-bottom: 20px;
-      }
-
-      @keyframes fadeIn {
-        from {
-          opacity: 0;
-          transform: translateY(20px);
-        }
-
-        to {
-          opacity: 1;
-          transform: translateY(0);
-        }
-      }
-
-      @media screen and (max-width: 600px) {
-        .print-service-container {
-          padding: 20px;
-          margin: 0 10px;
-        }
-
-        .print-service-title {
-          font-size: 1.8rem;
-        }
-
-        .form-input,
-        .submit-btn {
-          font-size: 1rem;
-          padding: 10px 12px;
-        }
-      }
-
-      /* Add payment dialog styles */
-      #payment-overlay {
-        display: none;
-        position: fixed;
-        top: 0;
-        left: 0;
-        width: 100%;
-        height: 100%;
-        background-color: rgba(0, 0, 0, 0.5);
-        z-index: 1000;
-        justify-content: center;
-        align-items: center;
-      }
-
-      .payment-dialog {
-        background-color: white;
-        border-radius: 16px;
-        width: 90%;
-        max-width: 400px;
-        padding: 30px;
-        text-align: center;
-        box-shadow: 0 15px 35px rgba(50, 50, 93, 0.1);
-      }
-
-      .upi-options {
-        display: flex;
-        justify-content: space-between;
-        margin-top: 20px;
-      }
-
-      .upi-card {
-        flex: 1;
-        margin: 0 10px;
-        padding: 15px;
-        border: 2px solid var(--border-color);
-        border-radius: 10px;
-        cursor: pointer;
-        transition: all 0.3s ease;
-      }
-
-      .upi-card:hover {
-        border-color: var(--primary-color);
-        background-color: rgba(74, 105, 189, 0.05);
-      }
-
-      .upi-card.selected {
-        border-color: var(--primary-color);
-        background-color: rgba(74, 105, 189, 0.1);
-      }
-
-      .device-status {
-        text-align: center;
-        font-size: 0.85rem;
-        margin-top: 20px;
-        color: #7f8c8d;
-      }
-
-      .status-dot {
-        display: inline-block;
-        width: 10px;
-        height: 10px;
-        border-radius: 50%;
-        margin-right: 5px;
-      }
-
-      .status-dot.online {
-        background-color: var(--success-color);
-      }
-
-      .status-dot.offline {
-        background-color: var(--error-color);
-      }
-    </style>
-  </head>
-
-  <body>
-    <div class="print-service-container">
-      <h1 class="print-service-title">Sukus Print Service</h1>
-
-      <form id="print-form" enctype="multipart/form-data">
-        <div class="form-group form-file">
-          <label class="form-label" for="file-upload">Upload PDF</label>
-          <input
-            type="file"
-            id="file-upload"
-            name="file"
-            accept=".pdf"
-            required
-          />
-          <div class="file-custom-text">
-            Click or drag and drop your PDF here
-          </div>
-        </div>
-
-        <div class="advanced-options">
-          <div class="form-group">
-            <label class="form-label" for="pages">Pages to Print</label>
-            <input
-              type="text"
-              id="pages"
-              name="selected_pages"
-              class="form-input"
-              placeholder="e.g., 1, 2-4"
-            />
-          </div>
-
-          <div class="form-group">
-            <label class="form-label" for="copies">Number of Copies</label>
-            <input
-              type="number"
-              id="copies"
-              name="num_copies"
-              class="form-input"
-              value="1"
-              min="1"
-            />
-          </div>
-
-          <div class="form-group">
-            <label class="form-label" for="layout">Layout</label>
-            <select id="layout" name="layout" class="form-input">
-              <option value="portrait">Portrait</option>
-              <option value="landscape">Landscape</option>
-            </select>
-          </div>
-
-          <div class="form-group">
-            <label class="form-label" for="pages-per-sheet"
-              >Pages per Sheet</label
-            >
-            <input
-              type="number"
-              id="pages-per-sheet"
-              name="pages_per_sheet"
-              class="form-input"
-              value="1"
-              min="1"
-            />
-          </div>
-        </div>
-
-        <div id="upload-status" class="status-message"></div>
-
-        <button type="submit" class="submit-btn">
-          Preview & Proceed to Payment
-        </button>
-      </form>
-
-      <div id="device-status" class="device-status">
-        <span id="status-indicator" class="status-dot offline"></span>
-        <span id="status-text">Checking printer status...</span>
-      </div>
-    </div>
-
-    <!-- Payment Dialog -->
-    <div id="payment-overlay">
-      <div class="payment-dialog">
-        <h2>Choose UPI Payment Method</h2>
-        <div class="upi-options">
-          <div class="upi-card" data-upi="success">Success@UPI</div>
-          <div class="upi-card" data-upi="failure">Failure@UPI</div>
-        </div>
-        <div id="payment-status" class="status-message"></div>
-        <button id="pay-btn" class="submit-btn" style="margin-top: 20px">
-          Pay Now
-        </button>
-      </div>
-    </div>
-
-    <script>
-      document.addEventListener('DOMContentLoaded', function () {
-        const form = document.getElementById('print-form')
-        const fileUpload = document.getElementById('file-upload')
-        const uploadStatus = document.getElementById('upload-status')
-        const fileCustomText = document.querySelector('.file-custom-text')
-        const paymentOverlay = document.getElementById('payment-overlay')
-        const upiCards = document.querySelectorAll('.upi-card')
-        const payBtn = document.getElementById('pay-btn')
-        const paymentStatus = document.getElementById('payment-status')
-        const statusIndicator = document.getElementById('status-indicator')
-        const statusText = document.getElementById('status-text')
-        let selectedUPI = null
-
-        // Check device status every 10 seconds
-        function checkDeviceStatus() {
-          fetch('/api/devices')
-            .then((response) => response.json())
-            .then((data) => {
-              const devices = data.devices
-              const activeDevices = Object.values(devices).filter(
-                (device) => device.active
-              )
-
-              if (activeDevices.length > 0) {
-                statusIndicator.classList.remove('offline')
-                statusIndicator.classList.add('online')
-                statusText.textContent = `${activeDevices.length} printer${
-                  activeDevices.length > 1 ? 's' : ''
-                } online`
-              } else {
-                statusIndicator.classList.remove('online')
-                statusIndicator.classList.add('offline')
-                statusText.textContent = 'No printers online'
-              }
-            })
-            .catch((error) => {
-              console.error('Error checking device status:', error)
-              statusIndicator.classList.remove('online')
-              statusIndicator.classList.add('offline')
-              statusText.textContent = 'Error checking printer status'
-            })
-        }
-
-        // Check status immediately and then every 10 seconds
-        checkDeviceStatus()
-        setInterval(checkDeviceStatus, 10000)
-
-        // File Upload Handling
-        fileUpload.addEventListener('change', function (e) {
-          const file = e.target.files[0]
-          uploadStatus.classList.remove('status-success', 'status-error')
-
-          if (file && file.type === 'application/pdf') {
-            fileCustomText.textContent = file.name
-            uploadStatus.textContent = 'PDF uploaded successfully!'
-            uploadStatus.classList.add('status-success')
-          } else {
-            fileUpload.value = ''
-            fileCustomText.textContent = 'Click or drag and drop your PDF here'
-            uploadStatus.textContent = 'Please upload a valid PDF file.'
-            uploadStatus.classList.add('status-error')
-          }
-        })
-
-        // UPI Selection
-        upiCards.forEach((card) => {
-          card.addEventListener('click', function () {
-            upiCards.forEach((c) => c.classList.remove('selected'))
-            this.classList.add('selected')
-            selectedUPI = this.dataset.upi
-          })
-        })
-
-        // Form Submission
-        form.addEventListener('submit', function (e) {
-          e.preventDefault()
-
-          if (!fileUpload.files.length) {
-            uploadStatus.classList.remove('status-success', 'status-error')
-            uploadStatus.textContent = 'Please upload a PDF first.'
-            uploadStatus.classList.add('status-error')
-            return
-          }
-
-          // Show Payment Dialog
-          paymentOverlay.style.display = 'flex'
-        })
-
-        // Payment Processing
-        payBtn.addEventListener('click', function () {
-          // Reset payment status
-          paymentStatus.classList.remove('status-success', 'status-error')
-
-          // Check if UPI method is selected
-          if (!selectedUPI) {
-            paymentStatus.textContent = 'Please select a UPI payment method'
-            paymentStatus.classList.add('status-error')
-            return
-          }
-
-          if (selectedUPI === 'failure') {
-            paymentStatus.textContent = 'Payment failed. Please try again.'
-            paymentStatus.classList.add('status-error')
-            return
-          }
-
-          // Create FormData
-          const formData = new FormData(form)
-          formData.append('upi_method', selectedUPI)
-
-          // Show loading
-          paymentStatus.textContent = 'Processing payment...'
-          paymentStatus.classList.add('status-success')
-          payBtn.disabled = true
-
-          // Send to server
-          fetch('/upload', {
-            method: 'POST',
-            body: formData,
-          })
-            .then((response) => response.json())
-            .then((data) => {
-              if (data.status === 'success') {
-                paymentStatus.textContent =
-                  'Payment Successful! Print job submitted.'
-                paymentStatus.classList.add('status-success')
-
-                // Reset form after 3 seconds
-                setTimeout(() => {
-                  paymentOverlay.style.display = 'none'
-                  form.reset()
-                  fileCustomText.textContent =
-                    'Click or drag and drop your PDF here'
-                  uploadStatus.classList.remove(
-                    'status-success',
-                    'status-error'
-                  )
-                  uploadStatus.textContent = ''
-                  payBtn.disabled = false
-                }, 3000)
-              } else {
-                paymentStatus.textContent = 'Payment Failed. Please try again.'
-                paymentStatus.classList.add('status-error')
-                payBtn.disabled = false
-              }
-            })
-            .catch((error) => {
-              paymentStatus.textContent = 'An error occurred. Please try again.'
-              paymentStatus.classList.add('status-error')
-              console.error('Error:', error)
-              payBtn.disabled = false
-            })
-        })
-
-        // Close payment dialog when clicking outside
-        paymentOverlay.addEventListener('click', function (e) {
-          if (e.target === paymentOverlay) {
-            paymentOverlay.style.display = 'none'
-          }
-        })
-      })
-    </script>
-  </body>
-</html>
-=======
-<!DOCTYPE html>
-<html lang="en">
-
-<head>
-    <meta charset="UTF-8">
-    <meta name="viewport" content="width=device-width, initial-scale=1.0">
-    <title>Sukus Print Service</title>
-    <link href="https://fonts.googleapis.com/css2?family=Poppins:wght@300;400;500;600&display=swap" rel="stylesheet">
-    <style>
-        :root {
-            --primary-color: #4a69bd;
-            --secondary-color: #1e90ff;
-            --background-light: #f5f6fa;
-            --text-dark: #2f3542;
-            --border-color: #ced6e0;
-            --success-color: #2ecc71;
-            --error-color: #e74c3c;
-            --transition-speed: 0.3s;
-        }
-
-        * {
-            margin: 0;
-            padding: 0;
-            box-sizing: border-box;
-        }
-
-        body {
-            font-family: 'Poppins', sans-serif;
-            background-color: var(--background-light);
-            color: var(--text-dark);
-            line-height: 1.6;
-            display: flex;
-            justify-content: center;
-            align-items: center;
-            min-height: 100vh;
-            padding: 20px;
-        }
-
-        .print-service-container {
-            background-color: white;
-            border-radius: 16px;
-            box-shadow: 0 15px 35px rgba(50, 50, 93, 0.1), 0 5px 15px rgba(0, 0, 0, 0.07);
-            width: 100%;
-            max-width: 500px;
-            padding: 40px;
-            animation: fadeIn 0.5s ease-out;
-        }
-
-        .print-service-title {
-            text-align: center;
-            color: var(--primary-color);
-            margin-bottom: 30px;
-            font-size: 2.2rem;
-            font-weight: 600;
-            position: relative;
-        }
-
-        .print-service-title::after {
-            content: '';
-            position: absolute;
-            width: 80px;
-            height: 4px;
-            background-color: var(--secondary-color);
-            bottom: -10px;
-            left: 50%;
-            transform: translateX(-50%);
-            border-radius: 2px;
-        }
-
-        .form-group {
-            margin-bottom: 20px;
-        }
-
-        .form-label {
-            display: block;
-            margin-bottom: 8px;
-            font-weight: 500;
-            color: var(--text-dark);
-        }
-
-        .form-input {
-            width: 100%;
-            padding: 12px 15px;
-            border: 2px solid var(--border-color);
-            border-radius: 8px;
-            font-size: 1rem;
-            transition: all var(--transition-speed) ease;
-            appearance: none;
-            background-color: white;
-        }
-
-        .form-input:focus {
-            outline: none;
-            border-color: var(--primary-color);
-            box-shadow: 0 0 0 3px rgba(74, 105, 189, 0.2);
-        }
-
-        .form-file {
-            position: relative;
-            overflow: hidden;
-        }
-
-        .form-file input[type="file"] {
-            position: absolute;
-            top: 0;
-            left: 0;
-            width: 100%;
-            height: 100%;
-            opacity: 0;
-            cursor: pointer;
-        }
-
-        .file-custom-text {
-            display: block;
-            background-color: var(--background-light);
-            padding: 12px 15px;
-            border-radius: 8px;
-            text-align: center;
-            color: var(--text-dark);
-            border: 2px dashed var(--border-color);
-            transition: all var(--transition-speed) ease;
-        }
-
-        .form-file:hover .file-custom-text {
-            background-color: rgba(74, 105, 189, 0.05);
-            border-color: var(--primary-color);
-        }
-
-        .submit-btn {
-            width: 100%;
-            padding: 15px;
-            background-color: var(--primary-color);
-            color: white;
-            border: none;
-            border-radius: 10px;
-            font-size: 1.1rem;
-            font-weight: 500;
-            cursor: pointer;
-            transition: all var(--transition-speed) ease;
-            box-shadow: 0 4px 6px rgba(50, 50, 93, 0.11), 0 1px 3px rgba(0, 0, 0, 0.08);
-        }
-
-        .submit-btn:hover {
-            background-color: #3742fa;
-            transform: translateY(-2px);
-            box-shadow: 0 7px 14px rgba(50, 50, 93, 0.1), 0 3px 6px rgba(0, 0, 0, 0.08);
-        }
-
-        .status-message {
-            margin-top: 20px;
-            padding: 12px 15px;
-            border-radius: 8px;
-            text-align: center;
-            font-weight: 500;
-            opacity: 0;
-            transform: translateY(-10px);
-            transition: all var(--transition-speed) ease;
-        }
-
-        .status-success {
-            background-color: rgba(46, 204, 113, 0.1);
-            color: var(--success-color);
-            border: 1px solid rgba(46, 204, 113, 0.3);
-            opacity: 1;
-            transform: translateY(0);
-        }
-
-        .status-error {
-            background-color: rgba(231, 76, 60, 0.1);
-            color: var(--error-color);
-            border: 1px solid rgba(231, 76, 60, 0.3);
-            opacity: 1;
-            transform: translateY(0);
-        }
-
-        .advanced-options {
-            background-color: var(--background-light);
-            border-radius: 8px;
-            padding: 20px;
-            margin-bottom: 20px;
-        }
-
-        @keyframes fadeIn {
-            from {
-                opacity: 0;
-                transform: translateY(20px);
-            }
-
-            to {
-                opacity: 1;
-                transform: translateY(0);
-            }
-        }
-
-        @media screen and (max-width: 600px) {
-            .print-service-container {
-                padding: 20px;
-                margin: 0 10px;
-            }
-
-            .print-service-title {
-                font-size: 1.8rem;
-            }
-
-            .form-input,
-            .submit-btn {
-                font-size: 1rem;
-                padding: 10px 12px;
-            }
-        }
-
-        /* Add payment dialog styles */
-        #payment-overlay {
-            display: none;
-            position: fixed;
-            top: 0;
-            left: 0;
-            width: 100%;
-            height: 100%;
-            background-color: rgba(0, 0, 0, 0.5);
-            z-index: 1000;
-            justify-content: center;
-            align-items: center;
-        }
-
-        .payment-dialog {
-            background-color: white;
-            border-radius: 16px;
-            width: 90%;
-            max-width: 400px;
-            padding: 30px;
-            text-align: center;
-            box-shadow: 0 15px 35px rgba(50, 50, 93, 0.1);
-        }
-
-        .upi-options {
-            display: flex;
-            justify-content: space-between;
-            margin-top: 20px;
-        }
-
-        .upi-card {
-            flex: 1;
-            margin: 0 10px;
-            padding: 15px;
-            border: 2px solid var(--border-color);
-            border-radius: 10px;
-            cursor: pointer;
-            transition: all 0.3s ease;
-        }
-
-        .upi-card:hover {
-            border-color: var(--primary-color);
-            background-color: rgba(74, 105, 189, 0.05);
-        }
-
-        .upi-card.selected {
-            border-color: var(--primary-color);
-            background-color: rgba(74, 105, 189, 0.1);
-        }
-
-        .device-status {
-            text-align: center;
-            font-size: 0.85rem;
-            margin-top: 20px;
-            color: #7f8c8d;
-        }
-
-        .status-dot {
-            display: inline-block;
-            width: 10px;
-            height: 10px;
-            border-radius: 50%;
-            margin-right: 5px;
-        }
-
-        .status-dot.online {
-            background-color: var(--success-color);
-        }
-
-        .status-dot.offline {
-            background-color: var(--error-color);
-        }
-    </style>
-</head>
-
-<body>
-    <div class="print-service-container">
-        <h1 class="print-service-title">Print Your PDF</h1>
-
-        <form id="print-form" enctype="multipart/form-data">
-            <div class="form-group form-file">
-                <label class="form-label" for="file-upload">Upload PDF</label>
-                <input type="file" id="file-upload" name="file" accept=".pdf" required>
-                <div class="file-custom-text">
-                    Click or drag and drop your PDF here
-                </div>
-            </div>
-
-            <div class="advanced-options">
-                <div class="form-group">
-                    <label class="form-label" for="pages">Pages to Print</label>
-                    <input type="text" id="pages" name="selected_pages" class="form-input" placeholder="e.g., 1, 2-4">
-                </div>
-
-                <div class="form-group">
-                    <label class="form-label" for="copies">Number of Copies</label>
-                    <input type="number" id="copies" name="num_copies" class="form-input" value="1" min="1">
-                </div>
-
-                <div class="form-group">
-                    <label class="form-label" for="layout">Layout</label>
-                    <select id="layout" name="layout" class="form-input">
-                        <option value="portrait">Portrait</option>
-                        <option value="landscape">Landscape</option>
-                    </select>
-                </div>
-
-                <div class="form-group">
-                    <label class="form-label" for="pages-per-sheet">Pages per Sheet</label>
-                    <input type="number" id="pages-per-sheet" name="pages_per_sheet" class="form-input" value="1"
-                        min="1">
-                </div>
-            </div>
-
-            <div id="upload-status" class="status-message"></div>
-
-            <button type="submit" class="submit-btn">
-                Preview & Proceed to Payment
-            </button>
-        </form>
-
-        <div id="device-status" class="device-status">
-            <span id="status-indicator" class="status-dot offline"></span>
-            <span id="status-text">Checking printer status...</span>
-        </div>
-    </div>
-
-    <!-- Payment Dialog -->
-    <div id="payment-overlay">
-        <div class="payment-dialog">
-            <h2>Choose UPI Payment Method</h2>
-            <div class="upi-options">
-                <div class="upi-card" data-upi="success">
-                    Success@UPI
-                </div>
-                <div class="upi-card" data-upi="failure">
-                    Failure@UPI
-                </div>
-            </div>
-            <div id="payment-status" class="status-message"></div>
-            <button id="pay-btn" class="submit-btn" style="margin-top: 20px;">
-                Pay Now
-            </button>
-        </div>
-    </div>
-
-    <script>
-        document.addEventListener('DOMContentLoaded', function () {
-            const form = document.getElementById('print-form');
-            const fileUpload = document.getElementById('file-upload');
-            const uploadStatus = document.getElementById('upload-status');
-            const fileCustomText = document.querySelector('.file-custom-text');
-            const paymentOverlay = document.getElementById('payment-overlay');
-            const upiCards = document.querySelectorAll('.upi-card');
-            const payBtn = document.getElementById('pay-btn');
-            const paymentStatus = document.getElementById('payment-status');
-            const statusIndicator = document.getElementById('status-indicator');
-            const statusText = document.getElementById('status-text');
-            let selectedUPI = null;
-
-            // Check device status every 10 seconds
-            function checkDeviceStatus() {
-                fetch('/api/devices')
-                    .then(response => response.json())
-                    .then(data => {
-                        const devices = data.devices;
-                        const activeDevices = Object.values(devices).filter(device => device.active);
-
-                        if (activeDevices.length > 0) {
-                            statusIndicator.classList.remove('offline');
-                            statusIndicator.classList.add('online');
-                            statusText.textContent = `${activeDevices.length} printer${activeDevices.length > 1 ? 's' : ''} online`;
-                        } else {
-                            statusIndicator.classList.remove('online');
-                            statusIndicator.classList.add('offline');
-                            statusText.textContent = 'No printers online';
-                        }
-                    })
-                    .catch(error => {
-                        console.error('Error checking device status:', error);
-                        statusIndicator.classList.remove('online');
-                        statusIndicator.classList.add('offline');
-                        statusText.textContent = 'Error checking printer status';
-                    });
-            }
-
-            // Check status immediately and then every 10 seconds
-            checkDeviceStatus();
-            setInterval(checkDeviceStatus, 10000);
-
-            // File Upload Handling
-            fileUpload.addEventListener('change', function (e) {
-                const file = e.target.files[0];
-                uploadStatus.classList.remove('status-success', 'status-error');
-
-                if (file && file.type === 'application/pdf') {
-                    fileCustomText.textContent = file.name;
-                    uploadStatus.textContent = 'PDF uploaded successfully!';
-                    uploadStatus.classList.add('status-success');
-                } else {
-                    fileUpload.value = '';
-                    fileCustomText.textContent = 'Click or drag and drop your PDF here';
-                    uploadStatus.textContent = 'Please upload a valid PDF file.';
-                    uploadStatus.classList.add('status-error');
-                }
-            });
-
-            // UPI Selection
-            upiCards.forEach(card => {
-                card.addEventListener('click', function () {
-                    upiCards.forEach(c => c.classList.remove('selected'));
-                    this.classList.add('selected');
-                    selectedUPI = this.dataset.upi;
-                });
-            });
-
-            // Form Submission
-            form.addEventListener('submit', function (e) {
-                e.preventDefault();
-
-                if (!fileUpload.files.length) {
-                    uploadStatus.classList.remove('status-success', 'status-error');
-                    uploadStatus.textContent = 'Please upload a PDF first.';
-                    uploadStatus.classList.add('status-error');
-                    return;
-                }
-
-                // Show Payment Dialog
-                paymentOverlay.style.display = 'flex';
-            });
-
-            // Payment Processing
-            payBtn.addEventListener('click', function () {
-                // Reset payment status
-                paymentStatus.classList.remove('status-success', 'status-error');
-
-                // Check if UPI method is selected
-                if (!selectedUPI) {
-                    paymentStatus.textContent = 'Please select a UPI payment method';
-                    paymentStatus.classList.add('status-error');
-                    return;
-                }
-
-                if (selectedUPI === 'failure') {
-                    paymentStatus.textContent = 'Payment failed. Please try again.';
-                    paymentStatus.classList.add('status-error');
-                    return;
-                }
-
-                // Create FormData
-                const formData = new FormData(form);
-                formData.append('upi_method', selectedUPI);
-
-                // Show loading
-                paymentStatus.textContent = 'Processing payment...';
-                paymentStatus.classList.add('status-success');
-                payBtn.disabled = true;
-
-                // Send to server
-                fetch('/upload', {
-                    method: 'POST',
-                    body: formData
-                })
-                    .then(response => response.json())
-                    .then(data => {
-                        if (data.status === 'success') {
-                            paymentStatus.textContent = 'Payment Successful! Print job submitted.';
-                            paymentStatus.classList.add('status-success');
-
-                            // Reset form after 3 seconds
-                            setTimeout(() => {
-                                paymentOverlay.style.display = 'none';
-                                form.reset();
-                                fileCustomText.textContent = 'Click or drag and drop your PDF here';
-                                uploadStatus.classList.remove('status-success', 'status-error');
-                                uploadStatus.textContent = '';
-                                payBtn.disabled = false;
-                            }, 3000);
-                        } else {
-                            paymentStatus.textContent = 'Payment Failed. Please try again.';
-                            paymentStatus.classList.add('status-error');
-                            payBtn.disabled = false;
-                        }
-                    })
-                    .catch(error => {
-                        paymentStatus.textContent = 'An error occurred. Please try again.';
-                        paymentStatus.classList.add('status-error');
-                        console.error('Error:', error);
-                        payBtn.disabled = false;
-                    });
-            });
-
-            // Close payment dialog when clicking outside
-            paymentOverlay.addEventListener('click', function (e) {
-                if (e.target === paymentOverlay) {
-                    paymentOverlay.style.display = 'none';
-                }
-            });
-        });
-    </script>
-</body>
-
-</html>
->>>>>>> 4ccd373d
+<!DOCTYPE html>
+<html lang="en">
+  <head>
+    <meta charset="UTF-8" />
+    <meta name="viewport" content="width=device-width, initial-scale=1.0" />
+    <title>Sukus Print Service</title>
+    <link
+      href="https://fonts.googleapis.com/css2?family=Poppins:wght@300;400;500;600&display=swap"
+      rel="stylesheet"
+    />
+    <style>
+      :root {
+        --primary-color: #4a69bd;
+        --secondary-color: #1e90ff;
+        --background-light: #f5f6fa;
+        --text-dark: #2f3542;
+        --border-color: #ced6e0;
+        --success-color: #2ecc71;
+        --error-color: #e74c3c;
+        --transition-speed: 0.3s;
+      }
+
+      * {
+        margin: 0;
+        padding: 0;
+        box-sizing: border-box;
+      }
+
+      body {
+        font-family: 'Poppins', sans-serif;
+        background-color: var(--background-light);
+        color: var(--text-dark);
+        line-height: 1.6;
+        display: flex;
+        justify-content: center;
+        align-items: center;
+        min-height: 100vh;
+        padding: 20px;
+      }
+
+      .print-service-container {
+        background-color: white;
+        border-radius: 16px;
+        box-shadow: 0 15px 35px rgba(50, 50, 93, 0.1),
+          0 5px 15px rgba(0, 0, 0, 0.07);
+        width: 100%;
+        max-width: 500px;
+        padding: 40px;
+        animation: fadeIn 0.5s ease-out;
+      }
+
+      .print-service-title {
+        text-align: center;
+        color: var(--primary-color);
+        margin-bottom: 30px;
+        font-size: 2.2rem;
+        font-weight: 600;
+        position: relative;
+      }
+
+      .print-service-title::after {
+        content: '';
+        position: absolute;
+        width: 80px;
+        height: 4px;
+        background-color: var(--secondary-color);
+        bottom: -10px;
+        left: 50%;
+        transform: translateX(-50%);
+        border-radius: 2px;
+      }
+
+      .form-group {
+        margin-bottom: 20px;
+      }
+
+      .form-label {
+        display: block;
+        margin-bottom: 8px;
+        font-weight: 500;
+        color: var(--text-dark);
+      }
+
+      .form-input {
+        width: 100%;
+        padding: 12px 15px;
+        border: 2px solid var(--border-color);
+        border-radius: 8px;
+        font-size: 1rem;
+        transition: all var(--transition-speed) ease;
+        appearance: none;
+        background-color: white;
+      }
+
+      .form-input:focus {
+        outline: none;
+        border-color: var(--primary-color);
+        box-shadow: 0 0 0 3px rgba(74, 105, 189, 0.2);
+      }
+
+      .form-file {
+        position: relative;
+        overflow: hidden;
+      }
+
+      .form-file input[type='file'] {
+        position: absolute;
+        top: 0;
+        left: 0;
+        width: 100%;
+        height: 100%;
+        opacity: 0;
+        cursor: pointer;
+      }
+
+      .file-custom-text {
+        display: block;
+        background-color: var(--background-light);
+        padding: 12px 15px;
+        border-radius: 8px;
+        text-align: center;
+        color: var(--text-dark);
+        border: 2px dashed var(--border-color);
+        transition: all var(--transition-speed) ease;
+      }
+
+      .form-file:hover .file-custom-text {
+        background-color: rgba(74, 105, 189, 0.05);
+        border-color: var(--primary-color);
+      }
+
+      .submit-btn {
+        width: 100%;
+        padding: 15px;
+        background-color: var(--primary-color);
+        color: white;
+        border: none;
+        border-radius: 10px;
+        font-size: 1.1rem;
+        font-weight: 500;
+        cursor: pointer;
+        transition: all var(--transition-speed) ease;
+        box-shadow: 0 4px 6px rgba(50, 50, 93, 0.11),
+          0 1px 3px rgba(0, 0, 0, 0.08);
+      }
+
+      .submit-btn:hover {
+        background-color: #3742fa;
+        transform: translateY(-2px);
+        box-shadow: 0 7px 14px rgba(50, 50, 93, 0.1),
+          0 3px 6px rgba(0, 0, 0, 0.08);
+      }
+
+      .status-message {
+        margin-top: 20px;
+        padding: 12px 15px;
+        border-radius: 8px;
+        text-align: center;
+        font-weight: 500;
+        opacity: 0;
+        transform: translateY(-10px);
+        transition: all var(--transition-speed) ease;
+      }
+
+      .status-success {
+        background-color: rgba(46, 204, 113, 0.1);
+        color: var(--success-color);
+        border: 1px solid rgba(46, 204, 113, 0.3);
+        opacity: 1;
+        transform: translateY(0);
+      }
+
+      .status-error {
+        background-color: rgba(231, 76, 60, 0.1);
+        color: var(--error-color);
+        border: 1px solid rgba(231, 76, 60, 0.3);
+        opacity: 1;
+        transform: translateY(0);
+      }
+
+      .advanced-options {
+        background-color: var(--background-light);
+        border-radius: 8px;
+        padding: 20px;
+        margin-bottom: 20px;
+      }
+
+      @keyframes fadeIn {
+        from {
+          opacity: 0;
+          transform: translateY(20px);
+        }
+
+        to {
+          opacity: 1;
+          transform: translateY(0);
+        }
+      }
+
+      @media screen and (max-width: 600px) {
+        .print-service-container {
+          padding: 20px;
+          margin: 0 10px;
+        }
+
+        .print-service-title {
+          font-size: 1.8rem;
+        }
+
+        .form-input,
+        .submit-btn {
+          font-size: 1rem;
+          padding: 10px 12px;
+        }
+      }
+
+      /* Add payment dialog styles */
+      #payment-overlay {
+        display: none;
+        position: fixed;
+        top: 0;
+        left: 0;
+        width: 100%;
+        height: 100%;
+        background-color: rgba(0, 0, 0, 0.5);
+        z-index: 1000;
+        justify-content: center;
+        align-items: center;
+      }
+
+      .payment-dialog {
+        background-color: white;
+        border-radius: 16px;
+        width: 90%;
+        max-width: 400px;
+        padding: 30px;
+        text-align: center;
+        box-shadow: 0 15px 35px rgba(50, 50, 93, 0.1);
+      }
+
+      .upi-options {
+        display: flex;
+        justify-content: space-between;
+        margin-top: 20px;
+      }
+
+      .upi-card {
+        flex: 1;
+        margin: 0 10px;
+        padding: 15px;
+        border: 2px solid var(--border-color);
+        border-radius: 10px;
+        cursor: pointer;
+        transition: all 0.3s ease;
+      }
+
+      .upi-card:hover {
+        border-color: var(--primary-color);
+        background-color: rgba(74, 105, 189, 0.05);
+      }
+
+      .upi-card.selected {
+        border-color: var(--primary-color);
+        background-color: rgba(74, 105, 189, 0.1);
+      }
+
+      .device-status {
+        text-align: center;
+        font-size: 0.85rem;
+        margin-top: 20px;
+        color: #7f8c8d;
+      }
+
+      .status-dot {
+        display: inline-block;
+        width: 10px;
+        height: 10px;
+        border-radius: 50%;
+        margin-right: 5px;
+      }
+
+      .status-dot.online {
+        background-color: var(--success-color);
+      }
+
+      .status-dot.offline {
+        background-color: var(--error-color);
+      }
+    </style>
+  </head>
+
+  <body>
+    <div class="print-service-container">
+      <h1 class="print-service-title">Sukus Print Service</h1>
+
+      <form id="print-form" enctype="multipart/form-data">
+        <div class="form-group form-file">
+          <label class="form-label" for="file-upload">Upload PDF</label>
+          <input
+            type="file"
+            id="file-upload"
+            name="file"
+            accept=".pdf"
+            required
+          />
+          <div class="file-custom-text">
+            Click or drag and drop your PDF here
+          </div>
+        </div>
+
+        <div class="advanced-options">
+          <div class="form-group">
+            <label class="form-label" for="pages">Pages to Print</label>
+            <input
+              type="text"
+              id="pages"
+              name="selected_pages"
+              class="form-input"
+              placeholder="e.g., 1, 2-4"
+            />
+          </div>
+
+          <div class="form-group">
+            <label class="form-label" for="copies">Number of Copies</label>
+            <input
+              type="number"
+              id="copies"
+              name="num_copies"
+              class="form-input"
+              value="1"
+              min="1"
+            />
+          </div>
+
+          <div class="form-group">
+            <label class="form-label" for="layout">Layout</label>
+            <select id="layout" name="layout" class="form-input">
+              <option value="portrait">Portrait</option>
+              <option value="landscape">Landscape</option>
+            </select>
+          </div>
+
+          <div class="form-group">
+            <label class="form-label" for="pages-per-sheet"
+              >Pages per Sheet</label
+            >
+            <input
+              type="number"
+              id="pages-per-sheet"
+              name="pages_per_sheet"
+              class="form-input"
+              value="1"
+              min="1"
+            />
+          </div>
+        </div>
+
+        <div id="upload-status" class="status-message"></div>
+
+        <button type="submit" class="submit-btn">
+          Preview & Proceed to Payment
+        </button>
+      </form>
+
+      <div id="device-status" class="device-status">
+        <span id="status-indicator" class="status-dot offline"></span>
+        <span id="status-text">Checking printer status...</span>
+      </div>
+    </div>
+
+    <!-- Payment Dialog -->
+    <div id="payment-overlay">
+      <div class="payment-dialog">
+        <h2>Choose UPI Payment Method</h2>
+        <div class="upi-options">
+          <div class="upi-card" data-upi="success">Success@UPI</div>
+          <div class="upi-card" data-upi="failure">Failure@UPI</div>
+        </div>
+        <div id="payment-status" class="status-message"></div>
+        <button id="pay-btn" class="submit-btn" style="margin-top: 20px">
+          Pay Now
+        </button>
+      </div>
+    </div>
+
+    <script>
+      document.addEventListener('DOMContentLoaded', function () {
+        const form = document.getElementById('print-form')
+        const fileUpload = document.getElementById('file-upload')
+        const uploadStatus = document.getElementById('upload-status')
+        const fileCustomText = document.querySelector('.file-custom-text')
+        const paymentOverlay = document.getElementById('payment-overlay')
+        const upiCards = document.querySelectorAll('.upi-card')
+        const payBtn = document.getElementById('pay-btn')
+        const paymentStatus = document.getElementById('payment-status')
+        const statusIndicator = document.getElementById('status-indicator')
+        const statusText = document.getElementById('status-text')
+        let selectedUPI = null
+
+        // Check device status every 10 seconds
+        function checkDeviceStatus() {
+          fetch('/api/devices')
+            .then((response) => response.json())
+            .then((data) => {
+              const devices = data.devices
+              const activeDevices = Object.values(devices).filter(
+                (device) => device.active
+              )
+
+              if (activeDevices.length > 0) {
+                statusIndicator.classList.remove('offline')
+                statusIndicator.classList.add('online')
+                statusText.textContent = `${activeDevices.length} printer${
+                  activeDevices.length > 1 ? 's' : ''
+                } online`
+              } else {
+                statusIndicator.classList.remove('online')
+                statusIndicator.classList.add('offline')
+                statusText.textContent = 'No printers online'
+              }
+            })
+            .catch((error) => {
+              console.error('Error checking device status:', error)
+              statusIndicator.classList.remove('online')
+              statusIndicator.classList.add('offline')
+              statusText.textContent = 'Error checking printer status'
+            })
+        }
+
+        // Check status immediately and then every 10 seconds
+        checkDeviceStatus()
+        setInterval(checkDeviceStatus, 10000)
+
+        // File Upload Handling
+        fileUpload.addEventListener('change', function (e) {
+          const file = e.target.files[0]
+          uploadStatus.classList.remove('status-success', 'status-error')
+
+          if (file && file.type === 'application/pdf') {
+            fileCustomText.textContent = file.name
+            uploadStatus.textContent = 'PDF uploaded successfully!'
+            uploadStatus.classList.add('status-success')
+          } else {
+            fileUpload.value = ''
+            fileCustomText.textContent = 'Click or drag and drop your PDF here'
+            uploadStatus.textContent = 'Please upload a valid PDF file.'
+            uploadStatus.classList.add('status-error')
+          }
+        })
+
+        // UPI Selection
+        upiCards.forEach((card) => {
+          card.addEventListener('click', function () {
+            upiCards.forEach((c) => c.classList.remove('selected'))
+            this.classList.add('selected')
+            selectedUPI = this.dataset.upi
+          })
+        })
+
+        // Form Submission
+        form.addEventListener('submit', function (e) {
+          e.preventDefault()
+
+          if (!fileUpload.files.length) {
+            uploadStatus.classList.remove('status-success', 'status-error')
+            uploadStatus.textContent = 'Please upload a PDF first.'
+            uploadStatus.classList.add('status-error')
+            return
+          }
+
+          // Show Payment Dialog
+          paymentOverlay.style.display = 'flex'
+        })
+
+        // Payment Processing
+        payBtn.addEventListener('click', function () {
+          // Reset payment status
+          paymentStatus.classList.remove('status-success', 'status-error')
+
+          // Check if UPI method is selected
+          if (!selectedUPI) {
+            paymentStatus.textContent = 'Please select a UPI payment method'
+            paymentStatus.classList.add('status-error')
+            return
+          }
+
+          if (selectedUPI === 'failure') {
+            paymentStatus.textContent = 'Payment failed. Please try again.'
+            paymentStatus.classList.add('status-error')
+            return
+          }
+
+          // Create FormData
+          const formData = new FormData(form)
+          formData.append('upi_method', selectedUPI)
+
+          // Show loading
+          paymentStatus.textContent = 'Processing payment...'
+          paymentStatus.classList.add('status-success')
+          payBtn.disabled = true
+
+          // Send to server
+          fetch('/upload', {
+            method: 'POST',
+            body: formData,
+          })
+            .then((response) => response.json())
+            .then((data) => {
+              if (data.status === 'success') {
+                paymentStatus.textContent =
+                  'Payment Successful! Print job submitted.'
+                paymentStatus.classList.add('status-success')
+
+                // Reset form after 3 seconds
+                setTimeout(() => {
+                  paymentOverlay.style.display = 'none'
+                  form.reset()
+                  fileCustomText.textContent =
+                    'Click or drag and drop your PDF here'
+                  uploadStatus.classList.remove(
+                    'status-success',
+                    'status-error'
+                  )
+                  uploadStatus.textContent = ''
+                  payBtn.disabled = false
+                }, 3000)
+              } else {
+                paymentStatus.textContent = 'Payment Failed. Please try again.'
+                paymentStatus.classList.add('status-error')
+                payBtn.disabled = false
+              }
+            })
+            .catch((error) => {
+              paymentStatus.textContent = 'An error occurred. Please try again.'
+              paymentStatus.classList.add('status-error')
+              console.error('Error:', error)
+              payBtn.disabled = false
+            })
+        })
+
+        // Close payment dialog when clicking outside
+        paymentOverlay.addEventListener('click', function (e) {
+          if (e.target === paymentOverlay) {
+            paymentOverlay.style.display = 'none'
+          }
+        })
+      })
+    </script>
+  </body>
+</html>